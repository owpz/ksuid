--- conflicted
+++ resolved
@@ -107,11 +107,7 @@
 
     let timestamp = uniqueIds[0].timestamp;
     let lastValue = Uint128.uint128Payload(uniqueIds[0].toBuffer());
-<<<<<<< HEAD
-=======
-
-    let _lastKSUID = uniqueIds[0]; // Initialize when needed
->>>>>>> b4dcf135
+
     for (let i = 1; i < uniqueIds.length; i++) {
       const id = uniqueIds[i];
 
@@ -171,10 +167,6 @@
             if (i < uniqueIds.length) {
               const newId = uniqueIds[i];
               lastValue = Uint128.uint128Payload(newId.toBuffer());
-<<<<<<< HEAD
-=======
-              _lastKSUID = newId;
->>>>>>> b4dcf135
             } else {
               break; // We've processed all remaining IDs
             }
@@ -190,10 +182,6 @@
       }
 
       // Update state for next iteration
-<<<<<<< HEAD
-=======
-      _lastKSUID = id;
->>>>>>> b4dcf135
       lastValue = v;
     }
 
