import { Buffer } from "buffer";
import { KSUIDError } from "./errors";

const U64_MAX = 0xffffffffffffffffn;

export class Uint128 {
  // Store as [low, high] to match Go's uint128 [2]uint64 layout
  private readonly low: bigint;
  private readonly high: bigint;

  constructor(low: bigint, high: bigint) {
<<<<<<< HEAD
    // Ensure values are within uint64 bounds
    this.low = BigInt(low) & U64_MAX;
    this.high = BigInt(high) & U64_MAX;
=======
    // Ensure values are within uint64 bounds - explicit BigInt conversion to avoid implicit conversion warnings
    this.low = BigInt(low ?? 0n) & U64_MAX;
    this.high = BigInt(high ?? 0n) & U64_MAX;
>>>>>>> 198a08c7
  }

  static makeUint128(high: bigint, low: bigint): Uint128 {
    return new Uint128(low, high);
  }

  static makeUint128FromPayload(payload: Buffer): Uint128 {
    if (payload == null) {
      throw KSUIDError.invalidInput(payload, "payload");
    }

    if (payload.length !== 16) {
      throw KSUIDError.invalidBufferLength(payload, 16, "payload");
    }

    // Match Go: binary.BigEndian.Uint64(payload[:8]) for high, payload[8:] for low
    const high = payload.readBigUInt64BE(0);
    const low = payload.readBigUInt64BE(8);
    return new Uint128(low, high);
  }

  static uint128Payload(buffer: Buffer): Uint128 {
    // Extract 16-byte payload from KSUID buffer (skip first 4 bytes timestamp)
    const payload = buffer.subarray(4, 20);
    return Uint128.makeUint128FromPayload(payload);
  }

  static zero(): Uint128 {
    return new Uint128(0n, 0n);
  }

  static one(): Uint128 {
    return new Uint128(1n, 0n);
  }

  static max(): Uint128 {
    return new Uint128(U64_MAX, U64_MAX);
  }

  // Create a KSUID with given timestamp and this as payload
  ksuid(timestamp: number): Buffer {
    const out = Buffer.alloc(20);
    out.writeUInt32BE(timestamp, 0); // timestamp in first 4 bytes
    out.writeBigUInt64BE(this.high, 4); // high 8 bytes
    out.writeBigUInt64BE(this.low, 12); // low 8 bytes
    return out;
  }

  // Convert to 16-byte buffer (payload format)
  bytes(): Buffer {
    const out = Buffer.alloc(16);
    out.writeBigUInt64BE(this.high, 0); // high bytes first
    out.writeBigUInt64BE(this.low, 8); // low bytes second
    return out;
  }

  // Alias for bytes() for backward compatibility
  toBuffer(): Buffer {
    return this.bytes();
  }

  // Static method for creating from buffer
  static fromBuffer(buffer: Buffer): Uint128 {
    return Uint128.makeUint128FromPayload(buffer);
  }

  add(other: Uint128): Uint128 {
    // Add with carry handling
    const lowSum = BigInt(this.low) + BigInt(other.low);
    const carry = lowSum > U64_MAX ? 1n : 0n;
    const newLow = lowSum & U64_MAX;
    const newHigh = (BigInt(this.high) + BigInt(other.high) + carry) & U64_MAX;
<<<<<<< HEAD
=======

>>>>>>> 198a08c7
    return new Uint128(newLow, newHigh);
  }

  sub(other: Uint128): Uint128 {
    // Subtract with borrow handling
    let newLow = BigInt(this.low) - BigInt(other.low);
    let borrow = 0n;

    if (newLow < 0n) {
      newLow += 1n << 64n;
      borrow = 1n;
    }

    const newHigh = (BigInt(this.high) - BigInt(other.high) - borrow) & U64_MAX;
<<<<<<< HEAD
    return new Uint128(newLow & U64_MAX, newHigh);
=======
    return new Uint128(newLow, newHigh);
>>>>>>> 198a08c7
  }

  incr(): Uint128 {
    const newLow = BigInt(this.low) + 1n;
    const carry = newLow > U64_MAX ? 1n : 0n;
    return new Uint128(newLow & U64_MAX, (BigInt(this.high) + carry) & U64_MAX);
  }

  decr(): Uint128 {
    let newLow = BigInt(this.low) - 1n;
    let borrow = 0n;

    if (newLow < 0n) {
      newLow += 1n << 64n;
      borrow = 1n;
    }

    const newHigh = (BigInt(this.high) - borrow) & U64_MAX;
<<<<<<< HEAD
    return new Uint128(newLow & U64_MAX, newHigh);
=======
    return new Uint128(newLow, newHigh);
>>>>>>> 198a08c7
  }

  compare(other: Uint128): number {
    if (BigInt(this.high) < BigInt(other.high)) return -1;
    if (BigInt(this.high) > BigInt(other.high)) return 1;
    if (BigInt(this.low) < BigInt(other.low)) return -1;
    if (BigInt(this.low) > BigInt(other.low)) return 1;
    return 0;
  }

  equals(other: Uint128): boolean {
    return (
      BigInt(this.low) === BigInt(other.low) &&
      BigInt(this.high) === BigInt(other.high)
    );
  }

  isZero(): boolean {
    return BigInt(this.low) === 0n && BigInt(this.high) === 0n;
  }

  toString(): string {
    return `0x${this.high.toString(16).padStart(16, "0")}${this.low.toString(16).padStart(16, "0")}`;
  }

  // Getters for internal values
  getLow(): bigint {
    return this.low;
  }

  getHigh(): bigint {
    return this.high;
  }
}<|MERGE_RESOLUTION|>--- conflicted
+++ resolved
@@ -9,15 +9,9 @@
   private readonly high: bigint;
 
   constructor(low: bigint, high: bigint) {
-<<<<<<< HEAD
-    // Ensure values are within uint64 bounds
-    this.low = BigInt(low) & U64_MAX;
-    this.high = BigInt(high) & U64_MAX;
-=======
     // Ensure values are within uint64 bounds - explicit BigInt conversion to avoid implicit conversion warnings
     this.low = BigInt(low ?? 0n) & U64_MAX;
     this.high = BigInt(high ?? 0n) & U64_MAX;
->>>>>>> 198a08c7
   }
 
   static makeUint128(high: bigint, low: bigint): Uint128 {
@@ -90,10 +84,6 @@
     const carry = lowSum > U64_MAX ? 1n : 0n;
     const newLow = lowSum & U64_MAX;
     const newHigh = (BigInt(this.high) + BigInt(other.high) + carry) & U64_MAX;
-<<<<<<< HEAD
-=======
-
->>>>>>> 198a08c7
     return new Uint128(newLow, newHigh);
   }
 
@@ -108,11 +98,7 @@
     }
 
     const newHigh = (BigInt(this.high) - BigInt(other.high) - borrow) & U64_MAX;
-<<<<<<< HEAD
     return new Uint128(newLow & U64_MAX, newHigh);
-=======
-    return new Uint128(newLow, newHigh);
->>>>>>> 198a08c7
   }
 
   incr(): Uint128 {
@@ -131,11 +117,7 @@
     }
 
     const newHigh = (BigInt(this.high) - borrow) & U64_MAX;
-<<<<<<< HEAD
     return new Uint128(newLow & U64_MAX, newHigh);
-=======
-    return new Uint128(newLow, newHigh);
->>>>>>> 198a08c7
   }
 
   compare(other: Uint128): number {
