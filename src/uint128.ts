--- conflicted
+++ resolved
@@ -82,14 +82,9 @@
     // Add with carry handling
     const lowSum = BigInt(this.low) + BigInt(other.low);
     const carry = lowSum > U64_MAX ? 1n : 0n;
-<<<<<<< HEAD
     const newLow = lowSum & U64_MAX;
     const newHigh = (BigInt(this.high) + BigInt(other.high) + carry) & U64_MAX;
-=======
-    const newLow = BigInt(lowSum) & U64_MAX;
-    const newHigh =
-      BigInt(BigInt(this.high) + BigInt(other.high) + carry) & U64_MAX;
->>>>>>> b4dcf135
+
     return new Uint128(newLow, newHigh);
   }
 
@@ -103,26 +98,14 @@
       borrow = 1n;
     }
 
-<<<<<<< HEAD
     const newHigh = (BigInt(this.high) - BigInt(other.high) - borrow) & U64_MAX;
-=======
-    const newHigh =
-      BigInt(BigInt(this.high) - BigInt(other.high) - borrow) & U64_MAX;
->>>>>>> b4dcf135
     return new Uint128(newLow, newHigh);
   }
 
   incr(): Uint128 {
     const newLow = BigInt(this.low) + 1n;
     const carry = newLow > U64_MAX ? 1n : 0n;
-<<<<<<< HEAD
     return new Uint128(newLow & U64_MAX, (BigInt(this.high) + carry) & U64_MAX);
-=======
-    return new Uint128(
-      BigInt(newLow) & U64_MAX,
-      BigInt(BigInt(this.high) + carry) & U64_MAX
-    );
->>>>>>> b4dcf135
   }
 
   decr(): Uint128 {
@@ -134,11 +117,7 @@
       borrow = 1n;
     }
 
-<<<<<<< HEAD
     const newHigh = (BigInt(this.high) - borrow) & U64_MAX;
-=======
-    const newHigh = BigInt(BigInt(this.high) - borrow) & U64_MAX;
->>>>>>> b4dcf135
     return new Uint128(newLow, newHigh);
   }
 
